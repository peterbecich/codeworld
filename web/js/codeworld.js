/*
 * Copyright 2019 The CodeWorld Authors. All rights reserved.
 *
 * Licensed under the Apache License, Version 2.0 (the "License");
 * you may not use this file except in compliance with the License.
 * You may obtain a copy of the License at
 *
 *     http://www.apache.org/licenses/LICENSE-2.0
 *
 * Unless required by applicable law or agreed to in writing, software
 * distributed under the License is distributed on an "AS IS" BASIS,
 * WITHOUT WARRANTIES OR CONDITIONS OF ANY KIND, either express or implied.
 * See the License for the specific language governing permissions and
 * limitations under the License.
 */
'use strict';

const autohelpEnabled = location.hash.length <= 2;

/*
 * Initializes the programming environment.  This is called after the
 * entire document body and other JavaScript has loaded.
 */
async function init() {
    await Alert.init();
    await Auth.init();

    // Keep the base bundle preloaded by retrying regularly.
    function preloadBaseBundle() {
        const request = new XMLHttpRequest();
        request.open('GET', '/runBaseJS', true);
        request.setRequestHeader('Cache-control', 'max-stale');
        request.send();
    }
    preloadBaseBundle();
    window.setInterval(preloadBaseBundle, 1000 * 60 * 60);

    window.allProjectNames = [
        []
    ];
    window.allFolderNames = [
        []
    ];
    window.openProjectName = null;
    window.nestedDirs = [''];

    window.savedGeneration = null;
    window.runningGeneration = null;

    if (window.location.pathname === '/haskell') {
        window.buildMode = 'haskell';
    } else {
        window.buildMode = 'codeworld';
    }
    document.documentElement.classList.add(window.buildMode);

    window.cancelCompile = () => {};

    let hash = location.hash.slice(1);
    if (hash.length > 0) {
        if (hash.slice(-2) === '==') {
            hash = hash.slice(0, -2);
        }
        if (hash[0] === 'F') {
            sweetAlert({
                title: Alert.title('Save As', 'mdi-cloud-upload'),
                html: 'Enter a name for the shared folder:',
                input: 'text',
                confirmButtonText: 'Save',
                showCancelButton: false,
                closeOnConfirm: false
            }).then(result => {
                if (!result) {
                    return;
                }

                const data = new FormData();
                data.append('mode', window.buildMode);
                data.append('shash', hash);
                data.append('name', result.value);

                sendHttp('POST', 'shareContent', data, request => {
                    window.location.hash = '';
                    if (request.status === 200) {
                        sweetAlert('Success!',
                            'The shared folder has been copied to your root directory.',
                            'success');
                    } else {
                        sweetAlert('Oops!',
                            'Could not load the shared directory. Please try again.',
                            'error');
                    }
                    initCodeworld();
                    registerStandardHints(() => {
                        setMode(true);
                        parseSymbolsFromCurrentCode();
                    });
                    discoverProjects('', 0);
                    updateUI();
                });
            });
        } else {
            initCodeworld();
            registerStandardHints(() => {
                setMode(true);
                parseSymbolsFromCurrentCode();
            });
            updateUI();
        }
    } else {
        initCodeworld();
        registerStandardHints(() => {
            setMode(true);
            parseSymbolsFromCurrentCode();
        });
        updateUI();
    }

    if (hash.length > 0) {
        if (hash.slice(-2) === '==') {
            hash = hash.slice(0, -2);
        }
        if (hash[0] === 'P') {
            sendHttp('GET', `loadSource?hash=${hash}&mode=${window.buildMode}`,
                null, request => {
                    if (request.status === 200) {
                        setCode(request.responseText, null, null, true);
                    }
                });
        } else if (hash[0] !== 'F') {
            setCode('');
        }
    } else {
        setCode('');
    }
}

function initCodeworld() {
    const editor = document.getElementById('editor');

    window.codeworldKeywords = {};

    window.codeworldEditor = CodeMirror.fromTextArea(editor, {
        mode: {
            name: 'codeworld',
            overrideKeywords: window.codeworldKeywords
        },
        undoDepth: 50,
        lineNumbers: true,
        autofocus: true,
        matchBrackets: true,
        styleActiveLine: !WURFL || !WURFL.is_mobile,
        showTrailingSpace: true,
        indentWithTabs: false,
        autoClearEmptyLines: true,
        highlightSelectionMatches: {
            showToken: /\w/,
            annotateScrollbar: true
        },
        rulers: [{
            column: 80,
            color: '#bbb',
            lineStyle: 'dashed'
        }],
        extraKeys: {
            'Ctrl-Space': 'autocomplete',
            'Shift-Space': 'autocomplete',
            'Tab': 'indentMore',
            'Shift-Tab': 'indentLess',
            'Ctrl-Enter': compile,
            'Ctrl-Up': changeFontSize(1),
            'Ctrl-Down': changeFontSize(-1)
        },
        textHover: onHover,
        gutters: ['CodeMirror-lint-markers'],
        lint: {
            getAnnotations: (text, callback) => {
                if (text.trim() === '') {
                    callback([]);
                    return;
                }

                let request = null;

                function cancelLintRequest() {
                    if (window.codeworldEditor) {
                        window.codeworldEditor.off('change',
                            cancelLintRequest);
                    }
                    if (request) request.abort();
                }

                const data = new FormData();
                data.append('source', text);
                data.append('mode', window.buildMode);
                request = sendHttp('POST', 'errorCheck', data,
                    request => {
                        if (window.codeworldEditor) {
                            window.codeworldEditor.off('change',
                                cancelLintRequest);
                        }

                        if (request.status === 400 || request.status === 200) {
                            const messages = parseCompileErrors(request.responseText);
                            callback(messages);
                        } else if (request.status === 0) {
                            // Request was cancelled because of a later change.  Do nothing.
                        } else {
                            console.log(
                                'Not expected behavior: don\'t know how to ' +
                                'handle request with status ',
                                request.status, request);
                        }
                    });
                if (window.codeworldEditor) {
                    window.codeworldEditor.on('change',
                        cancelLintRequest);
                }
            },
            async: true
        }
    });
    window.codeworldEditor.refresh();
    window.codeworldEditor.on('cursorActivity', () => {
        if (window.buildMode !== 'codeworld') {
            return;
        }

        const prevDiv = document.getElementById('function-details');
        if (prevDiv) prevDiv.remove();

        const cursor = window.codeworldEditor.getCursor();
        const currentToken = window.codeworldEditor.getTokenAt(cursor);
        const functions = currentToken.state.contexts.filter(ctx => ctx.functionName);

        if (!functions.length) return;

<<<<<<< HEAD
        const { functionName, argIndex, column } = functions.pop();
=======
        const {
            functionName,
            argIndex
        } = functions.pop();
>>>>>>> 97660dab
        const keywordData = window.codeWorldSymbols[functionName];

        // don't show tooltip if function details or argument types are not known
        if (!keywordData || keywordData.declaration === functionName) return;

        const topDiv = document.createElement('div');

        topDiv.title = functionName;
        topDiv.id = 'function-details';

        const docDiv = document.createElement('div');
        docDiv.classList.add('function-tooltip-styling');

        const annotation = document.createElement('div');
        const returnedVal = renderDeclaration(annotation, functionName, keywordData, 9999, argIndex);
        //TODO: Remove the if block once a better function parser is integrated.
        if (returnedVal === null){
            annotation.remove();
            topDiv.remove();
            return;
        }
        annotation.className = 'hover-decl';
        docDiv.appendChild(annotation);

        topDiv.appendChild(docDiv);
<<<<<<< HEAD
        window.codeworldEditor.addWidget({
            line: cursor.line,
            ch: column - functionName.length
        }, topDiv, true, "above", "near");
=======
        window.codeworldEditor.addWidget(cursor, topDiv, true, 'above', 'left');
>>>>>>> 97660dab
    });

    CodeMirror.commands.save = cm => {
        saveProject();
    };
    document.onkeydown = e => {
        if (e.ctrlKey && e.keyCode === 83) { // Ctrl+S
            saveProject();
            return false;
        }
        if (e.ctrlKey && e.keyCode === 73) { // Ctrl+I
            formatSource();
            return false;
        }
    };

    window.reparseTimeoutId = null;
    window.codeworldEditor.on('changes', () => {
        if (window.reparseTimeoutId) clearTimeout(window.reparseTimeoutId);
        window.reparseTimeoutId = setTimeout(
            parseSymbolsFromCurrentCode, 1500);
        window.updateUI();
    });

    window.onbeforeunload = event => {
        if (!isEditorClean()) {
            const msg = 'There are unsaved changes to your project. ' +
                'If you continue, they will be lost!';
            if (event) event.returnValue = msg;
            return msg;
        }
    };

    window.onresize = () => {
        if (window.resizeTimeoutId) clearTimeout(window.resizeTimeoutId);
        window.resizeTimeoutId = setTimeout(() => {
            window.codeworldEditor.setSize();
        }, 1000);
    };
}

class CanvasRecorder {
    constructor(canvas, framerate) {
        const cStream = canvas.captureStream(framerate);

        this.chunks = [];
        this.recorder = new MediaRecorder(cStream);
        this.recorder.ondataavailable = this.addChunk(this.chunks);
        this.recorder.onstop = this.exportStream(this.chunks);
    }

    addChunk(chunks) {
        return e => {
            chunks.push(e.data);
        };
    }

    exportStream(chunks) {
        return () => {
            const blob = new Blob(chunks);

            // Reset data
            chunks = [];

            // Set file name
            const d = new Date();
            const videoFileName = `codeworld_recording_${ 
                d.toDateString().split(' ').join('_')}_${ 
                d.getHours()}:${d.getMinutes()}:${d.getSeconds() 
            }.webm`;

            // Create a new video link
            const a = document.createElement('a');
            document.body.appendChild(a);
            a.style = 'display: none';

            // Save the video
            const url = window.URL.createObjectURL(blob);
            a.href = url;
            a.download = videoFileName;
            a.click();
            window.URL.revokeObjectURL(url);

            // Remove the video link
            a.remove();
        };
    }
}

let canvasRecorder;

function captureStart() {
    const iframe = document.querySelector('#runner');
    const innerDoc = iframe.contentDocument || iframe.contentWindow.document;

    const canvas = innerDoc.querySelector('#screen');

    canvasRecorder = new CanvasRecorder(canvas, 30);

    document.querySelector('#recordIcon').style.display = '';
    document.querySelector('#startRecButton').style.display = 'none';
    document.querySelector('#stopRecButton').style.display = '';

    canvasRecorder.recorder.start();
}

function stopRecording() {
    canvasRecorder.recorder.stop();

    document.querySelector('#recordIcon').style.display = 'none';
    document.querySelector('#startRecButton').style.display = '';
    document.querySelector('#stopRecButton').style.display = 'none';
}

function setMode(force) {
    if (window.buildMode === 'haskell') {
        if (force || window.codeworldEditor.getMode().name !== 'haskell') {
            window.codeworldEditor.setOption('mode', 'haskell');
        }
    } else {
        if (force || window.codeworldEditor.getMode().name !== 'codeworld') {
            window.codeworldEditor.setOption(
                'mode', {
                    name: 'codeworld',
                    overrideKeywords: window.codeworldKeywords
                });
        }
    }
}

function getCurrentProject() {
    const doc = window.codeworldEditor.getDoc();
    return {
        'name': window.openProjectName || 'Untitled',
        'source': doc.getValue(),
        'history': doc.getHistory()
    };
}

function folderHandler(folderName, index, state) {
    warnIfUnsaved(() => {
        window.nestedDirs = window.nestedDirs.slice(0, index + 1);
        window.allProjectNames = window.allProjectNames.slice(0, index + 1);
        window.allFolderNames = window.allFolderNames.slice(0, index + 1);
        if (!state) {
            window.nestedDirs.push(folderName);
            window.allProjectNames.push([]);
            window.allFolderNames.push([]);
            discoverProjects(window.nestedDirs.slice(1).join('/'), index + 1);
        }
        if (!window.move) {
            setCode('');
            updateUI();
        } else {
            updateNavBar();
        }
    }, false);
}

/*
 * Updates all UI components to reflect the current state.  The general pattern
 * is to modify the state stored in variables and such, and then call updateUI
 * to get the visual presentation to match.
 */
function updateUI() {
    const isSignedIn = signedIn();
    if (isSignedIn) {
        if (document.getElementById('signout').style.display === 'none') {
            document.getElementById('signin').style.display = 'none';
            document.getElementById('signout').style.display = '';
            document.getElementById('navButton').style.display = '';
            window.mainLayout.show('west');
            window.mainLayout.open('west');
        }

        if (window.openProjectName) {
            document.getElementById('saveButton').style.display = '';
            document.getElementById('deleteButton').style.display = '';
        } else {
            document.getElementById('saveButton').style.display = 'none';
            if (window.nestedDirs !== '') {
                document.getElementById('deleteButton').style.display = '';
            } else {
                document.getElementById('deleteButton').style.display = 'none';
            }
        }
    } else {
        if (document.getElementById('signout').style.display === '') {
            document.getElementById('signin').style.display = '';
            document.getElementById('signout').style.display = 'none';
            document.getElementById('saveButton').style.display = 'none';
            window.mainLayout.hide('west');
        }
        document.getElementById('navButton').style.display = 'none';
        document.getElementById('deleteButton').style.display = 'none';
    }

    const debugAvailable = document.getElementById('runner').contentWindow.debugAvailable;
    const debugActive = document.getElementById('runner').contentWindow.debugActive;
    if (debugAvailable) {
        document.getElementById('inspectButton').style.display = '';

        if (debugActive) {
            document.getElementById('inspectButton').style.color = 'black';
        } else {
            document.getElementById('inspectButton').style.color = '';
        }
    } else {
        document.getElementById('inspectButton').style.display = 'none';
    }

    if (window.move) {
        document.getElementById('newButton').style.display = 'none';
        document.getElementById('saveButton').style.display = 'none';
        document.getElementById('saveAsButton').style.display = 'none';
        document.getElementById('deleteButton').style.display = 'none';
        document.getElementById('downloadButton').style.display = 'none';
        document.getElementById('moveButton').style.display = 'none';
        document.getElementById('moveHereButton').style.display = '';
        document.getElementById('cancelMoveButton').style.display = '';
        document.getElementById('runButtons').style.display = 'none';
        document.getElementById('shareFolderButton').style.display = 'none';
    } else {
        document.getElementById('newButton').style.display = '';
        document.getElementById('saveAsButton').style.display = '';
        document.getElementById('downloadButton').style.display = '';
        document.getElementById('runButtons').style.display = '';
        document.getElementById('moveHereButton').style.display = 'none';
        document.getElementById('cancelMoveButton').style.display = 'none';

        if (window.nestedDirs.length > 1 && !window.openProjectName) {
            document.getElementById('shareFolderButton').style.display = '';
        } else {
            document.getElementById('shareFolderButton').style.display = 'none';
        }

        if (window.openProjectName || window.nestedDirs.length > 1) {
            document.getElementById('moveButton').style.display = '';
        } else {
            document.getElementById('moveButton').style.display = 'none';
        }
    }

    updateNavBar();

    let title;
    if (window.openProjectName) {
        title = window.openProjectName;
    } else {
        title = '(new)';
    }

    if (!isEditorClean()) {
        title = `* ${title}`;
    }

    // If true - code currently in document is not equal to
    // last compiled code
    const running = document.getElementById('runner').style.display !== 'none';
    const obsolete = !window.codeworldEditor.getDoc().isClean(window.runningGeneration);
    const obsoleteAlert = document.getElementById('obsolete-code-alert');
    if (running && obsolete) {
        obsoleteAlert.classList.add('obsolete-code-alert-fadein');
        obsoleteAlert.classList.remove('obsolete-code-alert-fadeout');
    } else {
        obsoleteAlert.classList.add('obsolete-code-alert-fadeout');
        obsoleteAlert.classList.remove('obsolete-code-alert-fadein');
    }

    document.title = `${title} - CodeWorld`;
}

function updateNavBar() {
    window.allProjectNames.forEach(projectNames => {
        projectNames.sort((a, b) => a.localeCompare(b));
    });

    window.allFolderNames.forEach(folderNames => {
        folderNames.sort((a, b) => a.localeCompare(b));
    });

    const makeDirNode = (name, isOpen, level) => {
        const encodedName = name
            .replace(/&/g, '&amp;')
            .replace(/</g, '&lt;')
            .replace(/>/g, '&gt;');
        const templateName = isOpen ? 'openFolderTemplate' : 'folderTemplate';
        let template = document.getElementById(templateName).innerHTML;
        template = template.replace(/{{label}}/g, encodedName);
        const span = document.createElement('span');
        span.innerHTML = template;
        const elem = span.getElementsByTagName('a')[0];
        elem.style.marginLeft = `${3 + 16 * level}px`;
        elem.onclick = () => {
            folderHandler(name, level, isOpen);
        };
        span.style.display = 'flex';
        span.style.flexDirection = 'column';

        return span;
    };

    const makeProjectNode = (name, level, active) => {
        let title = name;
        if (active && !isEditorClean()) {
            title = `* ${title}`;
        }
        const encodedName = title
            .replace(/&/g, '&amp;')
            .replace(/</g, '&lt;')
            .replace(/>/g, '&gt;');
        let template = document.getElementById('projectTemplate').innerHTML;
        template = template.replace(/{{label}}/g, encodedName);
        template = template.replace(/{{ifactive ([^}]*)}}/g, active ? '$1' :
            '');
        const span = document.createElement('span');
        span.innerHTML = template;
        const elem = span.getElementsByTagName('a')[0];
        elem.style.marginLeft = `${3 + 16 * level}px`;
        elem.onclick = () => {
            loadProject(name, level);
        };
        span.style.display = 'flex';
        span.style.flexDirection = 'column';
        return span;
    };

    let projects = document.getElementById('nav_mine');

    while (projects.lastChild) {
        projects.removeChild(projects.lastChild);
    }

    for (let i = 0; i < window.nestedDirs.length; i++) {
        let nextProjects = null;
        window.allFolderNames[i].forEach(folderName => {
            const active = i + 1 < window.nestedDirs.length && window.nestedDirs[i + 1] === folderName;
            if (!signedIn() && !active) {
                return;
            }
            const span = makeDirNode(folderName, active, i);
            projects.appendChild(span);
            if (active) {
                nextProjects = span.appendChild(document.createElement(
                    'div'));
            }
        });
        window.allProjectNames[i].forEach(projectName => {
            const active = i + 1 === window.nestedDirs.length && window.openProjectName === projectName;
            if (!signedIn() && !active) {
                return;
            }
            const span = makeProjectNode(projectName, i, active);
            projects.appendChild(span);
        });
        if (nextProjects) projects = nextProjects;
    }

    if (projects && window.loadingDir) {
        const template = document.getElementById('loaderTemplate').innerHTML;
        const span = document.createElement('span');
        span.innerHTML = template;
        const elem = span.getElementsByTagName('a')[0];
        elem.style.marginLeft = `${3 + 16 * (window.nestedDirs.length - 1)}px`;
        span.style.display = 'flex';
        span.style.flexDirection = 'column';
        projects.appendChild(span);
    }
}

function moveProject() {
    warnIfUnsaved(() => {
        if (!signedIn()) {
            sweetAlert('Oops!',
                'You must sign in to move this project or folder.',
                'error');
            updateUI();
            return;
        }

        if (!window.openProjectName && window.nestedDirs.length === 1) {
            sweetAlert('Oops!',
                'You must select a project or folder to move.',
                'error');
            updateUI();
            return;
        }

        const tempOpen = window.openProjectName;
        const tempPath = window.nestedDirs.slice(1).join('/');
        setCode('');
        if (!tempOpen) {
            window.nestedDirs.splice(-1);
            window.allProjectNames.splice(-1);
            window.allFolderNames.splice(-1);
        }

        window.move = Object();
        window.move.path = tempPath;
        if (tempOpen) {
            window.move.file = tempOpen;
        }

        discoverProjects('', 0);
        updateNavBar();
    }, false);
}

function moveHere() {
    moveHere_(window.nestedDirs.slice(1).join('/'), window.buildMode, () => {
        window.nestedDirs = [''];
        discoverProjects('', 0);
        cancelMove();
        updateUI();
    });
}

function changeFontSize(incr) {
    return () => {
        const elem = window.codeworldEditor.getWrapperElement();
        const fontParts = window.getComputedStyle(elem)['font-size'].match(
            /^([0-9]+)(.*)$/);
        let fontSize = 12;
        let fontUnit = 'px';
        if (fontParts.length >= 3) {
            fontSize = parseInt(fontParts[1]);
            fontUnit = fontParts[2];
        }
        fontSize += incr;
        if (fontSize < 8) fontSize = 8;
        elem.style.fontSize = fontSize + fontUnit;
        window.codeworldEditor.refresh();
    };
}

function help() {
    let url;
    url = `doc.html?shelf=help/${window.buildMode}.shelf`;

    sweetAlert({
        html: `<iframe id="doc" style="width: 100%; height: 100%" class="dropbox" src="${ 
            url}"></iframe>`,
        customClass: 'helpdoc',
        allowEscapeKey: true,
        allowOutsideClick: true,
        showConfirmButton: false,
    }).then(() => {
        const docIframe = document.getElementById('doc');
        docIframe.contentWindow.savePosition();
    });
}

function isEditorClean() {
    const doc = window.codeworldEditor.getDoc();

    if (window.savedGeneration === null) return doc.getValue() === '';
    else return doc.isClean(window.savedGeneration);
}

function setCode(code, history, name, autostart) {
    window.openProjectName = name;

    const doc = codeworldEditor.getDoc();
    doc.setValue(code);
    window.savedGeneration = doc.changeGeneration(true);

    if (history) {
        doc.setHistory(history);
    } else {
        doc.clearHistory();
    }

    codeworldEditor.focus();
    parseSymbolsFromCurrentCode();
    if (autostart) {
        compile();
    } else {
        stop();
    }
}

function loadSample(code) {
    if (isEditorClean()) sweetAlert.close();
    warnIfUnsaved(() => {
        setCode(code);
    }, false);
}

function newProject() {
    warnIfUnsaved(() => {
        setCode('');
    }, false);
}

function newFolder() {
    createFolder(window.nestedDirs.slice(1).join('/'), window.buildMode, () => {
        if (!window.move) {
            setCode('');
        }
    });
}

function loadProject(name, index) {
    if (window.move) {
        return;
    }

    loadProject_(index, name, window.buildMode, project => {
        setCode(project.source, project.history, name);
    });
}

function formatSource() {
    if (window.buildMode === 'codeworld') {
        // Unfortunately, there isn't an acceptable style for CodeWorld yet.
        return;
    }

    const src = window.codeworldEditor.getValue();
    const data = new FormData();
    data.append('source', src);
    data.append('mode', window.buildMode);

    sendHttp('POST', 'indent', data, request => {
        if (request.status === 200) {
            codeworldEditor.getDoc().setValue(request.responseText);
        }
    });
}

function stop() {
    if (document.getElementById('runner').contentWindow.debugActive) {
        document.getElementById('runner').contentWindow.stopDebugMode();
    }
    destroyTreeDialog();
    window.cancelCompile();

    run('', '', '', false, null);
}

function run(hash, dhash, msg, error, generation) {
    window.runningGeneration = generation;
    window.lastRunMessage = msg;

    const runner = document.getElementById('runner');

    // Stop canvas recording if the recorder is active
    if (canvasRecorder && canvasRecorder.recorder.state === 'recording') {
        stopRecording();
    }

    if (hash) {
        window.location.hash = `#${hash}`;
        document.getElementById('shareButton').style.display = '';
    } else {
        window.location.hash = '';
        document.getElementById('shareButton').style.display = 'none';
    }

    if (dhash) {
        const loc = `run.html?dhash=${dhash}&mode=${window.buildMode}`;
        runner.contentWindow.location.replace(loc);
        if (Boolean(navigator.mediaDevices) && Boolean(navigator.mediaDevices.getUserMedia)) {
            document.getElementById('startRecButton').style.display = '';
        }
    } else {
        runner.contentWindow.location.replace('about:blank');
        document.getElementById('runner').style.display = 'none';
        document.getElementById('startRecButton').style.display = 'none';
    }

    if (hash || msg) {
        cancelMove();
        window.mainLayout.show('east');
        window.mainLayout.open('east');
        document.getElementById('shareFolderButton').style.display = 'none';
    } else {
        document.getElementById('shareFolderButton').style.display = '';
        window.mainLayout.hide('east');
    }

    clearMessages();

    parseCompileErrors(msg).forEach(
        cmError => {
            printMessage(cmError.severity, cmError.fullText);
        }
    );

    if (error) markFailed();

    window.deployHash = dhash;

    updateUI();
    document.getElementById('runner').addEventListener('load', updateUI);
}

function notifyProgramStarted() {
    if (window.lastRunMessage) {
        const msg = window.lastRunMessage;
        window.lastRunMessage = null;
        setTimeout(() => {
            showRequiredChecksInDialog(msg);
        }, 500);
    }
}

function showRequiredChecksInDialog(msg) {
    const outputDiv = document.getElementById('message');
    if (outputDiv.classList.contains('error')) return;
    const matches = msg.match(
        /:: REQUIREMENTS ::((?:.|[\r\n])*):: END REQUIREMENTS ::/);
    if (!matches) {
        return;
    }
    const reqs = matches[1].split(/[\r\n]+/);
    const items = [];
    for (let i = 0; i < reqs.length; ++i) {
        const req = reqs[i];
        if (!req) continue;
        const bullet = req.slice(0, 4).toUpperCase();
        const rest = req.slice(4);
        if (bullet === '[Y] ') {
            // Successful requirement
            items.push([true, htmlEscapeString(rest)]);
        } else if (bullet === '[N] ') {
            // Unsuccessful requirement
            items.push([false, htmlEscapeString(rest)]);
        } else if (bullet === '[?] ') {
            // Indeterminate (usually a parse error in the requirement)
            items.push([undefined, htmlEscapeString(rest)]);
        } else if (items.length > 0) {
            // Detail message for the previous requirement.
            items[items.length - 1].push(req);
        }
    }
    const itemsHtml = items.map(item => {
        const head = item[1];
        const rest = item.slice(2).join('<br>');
        const details = rest ? `<br><span class="req-details">${rest 
        }</span>` : '';
        const itemclass = (item[0] === undefined) ? 'req-indet' : (item[0] ?
            'req-yes' : 'req-no');
        return `<li class="${itemclass}">${head}${details 
        }</li>`;
    });
    sweetAlert({
        title: Alert.title('Requirements'),
        html: `<ul class="req-list">${itemsHtml.join('')}</ul>`,
        confirmButtonText: 'Dismiss',
        showCancelButton: false,
        closeOnConfirm: true
    }).then(() => {
        const runner = document.getElementById('runner');
        if (!runner) return;
        if (runner.style.display === 'none') return;

        setTimeout(() => {
            runner.focus();
            runner.contentWindow.focus();
        }, 0);
    });
}

const htmlEscapeString = (() => {
    const el = document.createElement('div');
    return str => {
        el.textContent = str;
        return el.innerHTML;
    };
})();

function goto(line, col) {
    codeworldEditor.getDoc().setCursor(line - 1, col - 1);
    codeworldEditor.scrollIntoView(null, 100);
    codeworldEditor.focus();
}

function compile() {
    stop();

    const src = window.codeworldEditor.getValue();
    const compileGeneration = window.codeworldEditor.getDoc().changeGeneration(
        true);

    const data = new FormData();
    data.append('source', src);
    data.append('mode', window.buildMode);

    let compileFinished = false;

    window.cancelCompile = () => {
        compileFinished = true;
        window.cancelCompile = () => {};
    };

    sweetAlert({
        title: Alert.title('Compiling'),
        text: 'Your code is compiling.  Please wait...',
        onOpen: () => {
            sweetAlert.showLoading();
            sweetAlert.getCancelButton().disabled = false;
        },
        showConfirmButton: false,
        showCancelButton: true,
        showCloseButton: false,
        allowOutsideClick: false,
        allowEscapeKey: false,
        allowEnterKey: false
    }).then(() => {
        window.cancelCompile();
    });

    sendHttp('POST', 'compile', data, request => {
        if (compileFinished) return;
        sweetAlert.close();
        window.cancelCompile();

        const success = request.status === 200;

        let hash;
        let dhash;
        if (request.responseText.length === 23) {
            hash = request.responseText;
            dhash = null;
        } else {
            try {
                const obj = JSON.parse(request.responseText);
                hash = obj.hash;
                dhash = obj.dhash;
            } catch (e) {
                run('', '',
                    'Sorry!  Your program couldn\'t be run right now.',
                    true, null);
                return;
            }
        }

        const data = new FormData();
        data.append('hash', hash);
        data.append('mode', window.buildMode);

        sendHttp('POST', 'runMsg', data, request => {
            let msg = '';
            if (request.status === 200) {
                msg = request.responseText.replace(
                    /^[\r\n]+|[\r\n]+$/g, '');
            } else if (request.status >= 400) {
                msg =
                    'Sorry!  Your program couldn\'t be run right now.';
            }
            if (msg !== '') msg += '\n\n';

            if (success) {
                run(hash, dhash, msg, false, compileGeneration);
            } else {
                run(hash, '', msg, true, compileGeneration);
            }
        });
    });
}

let isFirstSignin = true;

function signinCallback(result) {
    discoverProjects('', 0);
    cancelMove();
    updateUI();
    if (isFirstSignin && !signedIn() && autohelpEnabled) {
        help();
    }
    isFirstSignin = false;
}

function discoverProjects(path, index) {
    discoverProjects_(path, window.buildMode, index);
}

function saveProjectBase(path, projectName) {
    saveProjectBase_(path, projectName, window.buildMode, () => {
        window.openProjectName = projectName;
        const doc = window.codeworldEditor.getDoc();
        window.savedGeneration = doc.changeGeneration(true);
        window.codeworldEditor.focus();
    });
}

function deleteFolder() {
    const path = window.nestedDirs.slice(1).join('/');
    if (path === '' || window.openProjectName) {
        return;
    }

    deleteFolder_(path, window.buildMode, () => {
        window.savedGeneration = codeworldEditor.getDoc().changeGeneration(true);
        setCode('');
    });
}

function deleteProject() {
    if (!window.openProjectName) {
        deleteFolder();
        return;
    }

    const path = window.nestedDirs.slice(1).join('/');
    deleteProject_(path, window.buildMode, () => {
        window.savedGeneration = codeworldEditor.getDoc().changeGeneration(true);
        setCode('');
    });
}

function shareFolder() {
    shareFolder_(window.buildMode);
}

function downloadProject() {
    const blob = new Blob(
        [window.codeworldEditor.getDoc().getValue()], {
            type: 'text/plain',
            endings: 'native'
        });
    let filename = 'untitled.hs';
    if (window.openProjectName) filename = `${window.openProjectName}.hs`;

    if (window.navigator.msSaveBlob) {
        window.navigator.msSaveBlob(blob, filename);
    } else {
        const elem = window.document.createElement('a');
        elem.href = window.URL.createObjectURL(blob);
        elem.download = filename;
        document.body.appendChild(elem);
        elem.click();
        document.body.removeChild(elem);
    }
}

function parseCompileErrors(rawErrors) {
    const errors = [];
    rawErrors = rawErrors.split('\n\n');
    rawErrors.forEach(err => {
        const lines = err.trim().split('\n');
        const firstLine = lines[0].trim();
        const otherLines = lines.slice(1).map(ln => ln.trim()).join('\n');
        const re1 = /^program\.hs:(\d+):((\d+)-?(\d+)?): (\w+):(.*)/;
        const re2 =
            /^program\.hs:\((\d+),(\d+)\)-\((\d+),(\d+)\): (\w+):(.*)/;

        if (err.trim() === '') {
            // Ignore empty messages.
        } else if (re1.test(firstLine)) {
            const match = re1.exec(firstLine);

            const line = Number(match[1]) - 1;
            let startCol = Number(match[3]) - 1;
            let endCol;
            if (match[4]) {
                endCol = Number(match[4]) - 1;
            } else {
                const token = window.codeworldEditor.getLineTokens(line).find(
                    t => t.start === startCol);
                if (token) {
                    endCol = token.end;
                } else if (startCol >= window.codeworldEditor.getDoc().getLine(
                    line).length) {
                    endCol = startCol;
                    --startCol;
                } else {
                    endCol = startCol + 1;
                }
            }

            const message =
                ((match[6] ? `${match[6].trim()}\n` : '') + otherLines)
                    .replace(/program\.hs:(\d+):((\d+)(-\d+)?)/g,
                        'Line $1, Column $2')
                    .replace(/program\.hs:\((\d+),(\d+)\)-\((\d+),(\d+)\)/g,
                        'Line $1-$3, Column $2-$4');

            errors.push({
                from: CodeMirror.Pos(line, startCol),
                to: CodeMirror.Pos(line, endCol),
                severity: match[5],
                fullText: err,
                message: message
            });
        } else if (re2.test(firstLine)) {
            const match = re2.exec(firstLine);

            const startLine = Number(match[1]) - 1;
            const startCol = Number(match[2]) - 1;
            const endLine = Number(match[3]) - 1;
            const endCol = Number(match[4]) - 1;

            errors.push({
                from: CodeMirror.Pos(startLine, startCol),
                to: CodeMirror.Pos(endLine, endCol),
                severity: match[5],
                fullText: err,
                message: (match[6] ? `${match[6].trim()}\n` :
                    '') + otherLines
            });
        } else {
            console.log('Can not parse error header:', firstLine);
        }
    });
    return errors;
}<|MERGE_RESOLUTION|>--- conflicted
+++ resolved
@@ -235,14 +235,7 @@
 
         if (!functions.length) return;
 
-<<<<<<< HEAD
         const { functionName, argIndex, column } = functions.pop();
-=======
-        const {
-            functionName,
-            argIndex
-        } = functions.pop();
->>>>>>> 97660dab
         const keywordData = window.codeWorldSymbols[functionName];
 
         // don't show tooltip if function details or argument types are not known
@@ -268,14 +261,10 @@
         docDiv.appendChild(annotation);
 
         topDiv.appendChild(docDiv);
-<<<<<<< HEAD
         window.codeworldEditor.addWidget({
             line: cursor.line,
             ch: column - functionName.length
         }, topDiv, true, "above", "near");
-=======
-        window.codeworldEditor.addWidget(cursor, topDiv, true, 'above', 'left');
->>>>>>> 97660dab
     });
 
     CodeMirror.commands.save = cm => {
