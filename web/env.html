--- conflicted
+++ resolved
@@ -82,17 +82,12 @@
         <form id="source" class="dropbox ui-layout-center"><textarea id="editor" placeholder="Type your code here..."></textarea></form>
 
         <div id="result" style="display:none" class="ui-layout-east">
-<<<<<<< HEAD
-          <div id="obsolete-code-alert" class="obsolete-code-alert-fadeout"></div>
-          <iframe id="runner" class="dropbox"></iframe>
-=======
           <div class="runner-box">
             <div id="obsolete-code-alert" class="obsolete-code-alert-fadeout">
               Press Run to run your current code.
             </div>
             <iframe id="runner" class="dropbox"></iframe>
           </div>
->>>>>>> 506d05a6
           <pre id="message" class="dropbox"></pre>
         </div>
       </div>
