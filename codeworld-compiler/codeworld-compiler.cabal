--- conflicted
+++ resolved
@@ -23,13 +23,8 @@
     optparse-applicative
 
 Library
-<<<<<<< HEAD
   Exposed-modules: Compile
-  Other-modules: ErrorSanitizer,
-                 ParseCode
-=======
-  Exposed-modules: Compile 
->>>>>>> f4d47d07
+  Other-modules: ParseCode
 
   Build-depends:
     aeson,
