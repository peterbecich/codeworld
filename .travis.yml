# https://docs.haskellstack.org/en/stable/travis_ci/

sudo: true
dist: bionic
language: generic
addons:
  apt:
    update: true
# language: haskell
# cabal: "2.4"

# ghc:
#   - "8.6.4"

cache:
  directories:
  - $HOME/.local/bin
  - $HOME/.stack
<<<<<<< HEAD
  - $HOME/.ghcjs
  - $HOME/.ghc
  - $HOME/.cabal
  - $HOME/ghcjs/
  - $HOME/codeworld-account/.stack-work
  - $HOME/codeworld-api/.stack-work
  - $HOME/codeworld-auth/.stack-work
  - $HOME/codeworld-compiler/.stack-work
  - $HOME/codeworld-error-sanitizer/.stack-work
  - $HOME/codeworld-game-api/.stack-work
  - $HOME/codeworld-game-server/.stack-work
  - $HOME/codeworld-prediction/.stack-work
  - $HOME/codeworld-server/.stack-work
=======
  - $TRAVIS_BUILD_DIR/.stack-work
  - $TRAVIS_BUILD_DIR/codeworld-account/.stack-work
  - $TRAVIS_BUILD_DIR/codeworld-api/.stack-work
  - $TRAVIS_BUILD_DIR/codeworld-auth/.stack-work
  - $TRAVIS_BUILD_DIR/codeworld-compiler/.stack-work
  - $TRAVIS_BUILD_DIR/codeworld-error-sanitizer/.stack-work
  - $TRAVIS_BUILD_DIR/codeworld-game-api/.stack-work
  - $TRAVIS_BUILD_DIR/codeworld-game-server/.stack-work
  - $TRAVIS_BUILD_DIR/codeworld-prediction/.stack-work
  - $TRAVIS_BUILD_DIR/codeworld-server/.stack-work
>>>>>>> 745c906a

addons:
  apt:
    packages:
      - libgmp-dev

jobs:
  include:
<<<<<<< HEAD
  - name: "root (no tests)"
    env: MODULE=. TEST=false
  - name: "account"
    env: MODULE=codeworld-account TEST=true
  - name: "api"
    env: MODULE=codeworld-api TEST=true
  - name: "auth"
    env: MODULE=codeworld-auth TEST=true
  - name: "compiler (no tests)"
    env: MODULE=codeworld-compiler TEST=false
  - name: "error-sanitizer"
    env: MODULE=codeworld-error-sanitizer TEST=true
  - name: "game-api"
    env: MODULE=codeworld-game-api TEST=true
  - name: "game-server"
    env: MODULE=codeworld-game-server TEST=true
  - name: "prediction"
    env: MODULE=codeworld-prediction TEST=true
  - name: "server"
    env: MODULE=codeworld-server TEST=true

before_install:
  - mkdir -p ~/.local/bin
  - export PATH=$HOME/.local/bin:$PATH
  - travis_retry curl -L https://get.haskellstack.org/stable/linux-x86_64.tar.gz | tar xz --wildcards --strip-components=1 -C ~/.local/bin '*/stack'
  - sudo add-apt-repository -y ppa:hvr/ghc
  - sudo apt-get update
  - sudo apt-get install -y cabal-install-2.4 ghc-8.6.2
  - ls /opt/ghc/8.6.2/bin/
  - sudo ln -s /opt/cabal/bin/cabal /usr/bin/cabal
  - sudo ln -s /opt/ghc/8.6.2/bin/ghc /usr/bin/ghc
  - sudo ln -s /opt/ghc/8.6.2/bin/ghc-pkg /usr/bin/ghc-pkg
  - sudo ln -s /opt/ghc/8.6.2/bin/haddock /usr/bin/haddock
  - sudo ln -s /opt/ghc/8.6.2/bin/ghci /usr/bin/ghci
  - sudo ln -s /opt/ghc/8.6.2/bin/hpc /usr/bin/hpc
  - sudo ln -s /opt/ghc/8.6.2/bin/runghc /usr/bin/runghc
  - sudo ln -s /opt/ghc/8.6.2/bin/hsc2hs /usr/bin/hsc2hs
  - echo $PATH
  - cabal --version
  - ghc --version
  - stack install --resolver lts-14.11 happy-1.19.9 alex
  - git submodule update --init --recursive
  - cd ghcjs
  - git submodule update --init --recursive
  - ./utils/makePackages.sh
  - cabal new-update
  - cabal new-configure
  - cabal new-build
  - sudo ln -s $HOME/ghcjs/utils/dist-newstyle-wrapper.sh /usr/bin/ghcjs
  - sudo ln -s $HOME/ghcjs/utils/dist-newstyle-wrapper.sh /usr/bin/ghcjs-pkg
  - sudo ln -s $HOME/ghcjs/utils/dist-newstyle-wrapper.sh /usr/bin/haddock-ghcjs
  - sudo ln -s $HOME/ghcjs/utils/dist-newstyle-wrapper.sh /usr/bin/hsc2hs-ghcjs
  - sudo ln -s $HOME/ghcjs/utils/dist-newstyle-wrapper.sh /usr/bin/ghcjs-boot

script:
  - ghcjs --version
  - ghcjs-boot --version
  # - ghcjs-boot
  - cd ../$MODULE
  # - stack --resolver lts-14.11 build --fast
  # - if [ $TEST == "true" ]; then stack test --fast; fi
=======
    - stage: Install Stack
      script:
        - export DIR=~/.local/bin
        - if [ ! -d "$DIR" ]; then mkdir -p ~/.local/bin; fi
        - export PATH=$HOME/.local/bin:$PATH
        - travis_retry curl -L https://get.haskellstack.org/stable/linux-x86_64.tar.gz | tar xz --wildcards --strip-components=1 -C ~/.local/bin '*/stack'
        - stack setup
    - stage: Build dependencies
      name: "root"
      script:
        - export PATH=$HOME/.local/bin:$PATH
        - stack build --dependencies-only
    - stage: Build dependencies
      name: "Account"
      script:
        - export PATH=$HOME/.local/bin:$PATH
        - stack build --dependencies-only codeworld-account
    - stage: Build dependencies
      name: "API"
      script:
        - export PATH=$HOME/.local/bin:$PATH
        - stack build --dependencies-only codeworld-api
    - stage: Build dependencies
      name: "Auth"
      script:
        - export PATH=$HOME/.local/bin:$PATH
        - stack build --dependencies-only codeworld-auth
    - stage: Build dependencies
      name: "Compiler"
      script:
        - export PATH=$HOME/.local/bin:$PATH
        - stack build --dependencies-only codeworld-compiler
    - stage: Build dependencies
      name: "Error Sanitizer"
      script:
        - export PATH=$HOME/.local/bin:$PATH
        - stack build --dependencies-only codeworld-error-sanitizer
    - stage: Build dependencies
      name: "Game API"
      script:
        - export PATH=$HOME/.local/bin:$PATH
        - stack build --dependencies-only codeworld-game-api
    - stage: Build dependencies
      name: "Game Server"
      script:
        - export PATH=$HOME/.local/bin:$PATH
        - stack build --dependencies-only codeworld-game-server
    - stage: Build dependencies
      name: "Prediction"
      script:
        - export PATH=$HOME/.local/bin:$PATH
        - stack build --dependencies-only codeworld-prediction
    - stage: Build dependencies
      name: "Server"
      script:
        - export PATH=$HOME/.local/bin:$PATH
        - stack build --dependencies-only codeworld-server
    - stage: Build
      name: "root"
      script:
        - export PATH=$HOME/.local/bin:$PATH
        - stack build
    - stage: Build
      name: "Account"
      script:
        - export PATH=$HOME/.local/bin:$PATH
        - stack build codeworld-account
    - stage: Build
      name: "API"
      script:
        - export PATH=$HOME/.local/bin:$PATH
        - stack build codeworld-api
    - stage: Build
      name: "Auth"
      script:
        - export PATH=$HOME/.local/bin:$PATH
        - stack build codeworld-auth
    - stage: Build
      name: "Compiler"
      script:
        - export PATH=$HOME/.local/bin:$PATH
        - stack build codeworld-compiler
    - stage: Build
      name: "Error Sanitizer"
      script:
        - export PATH=$HOME/.local/bin:$PATH
        - stack build codeworld-error-sanitizer
    - stage: Build
      name: "Game API"
      script:
        - export PATH=$HOME/.local/bin:$PATH
        - stack build codeworld-game-api
    - stage: Build
      name: "Game Server"
      script:
        - export PATH=$HOME/.local/bin:$PATH
        - stack build codeworld-game-server
    - stage: Build
      name: "Prediction"
      script:
        - export PATH=$HOME/.local/bin:$PATH
        - stack build codeworld-prediction
    - stage: Build
      name: "Server"
      script:
        - export PATH=$HOME/.local/bin:$PATH
        - stack build codeworld-server
    # - stage: Test
    #   name: "root"
    #   script:
    #     - export PATH=$HOME/.local/bin:$PATH
    #     - stack test
    - stage: Test
      name: "Account"
      script:
        - export PATH=$HOME/.local/bin:$PATH
        - stack test codeworld-account
    - stage: Test
      name: "API"
      script:
        - export PATH=$HOME/.local/bin:$PATH
        - stack test codeworld-api
    - stage: Test
      name: "Auth"
      script:
        - export PATH=$HOME/.local/bin:$PATH
        - stack test codeworld-auth
    # - stage: Test
    #   name: "Compiler"
    #   script:
    #     - export PATH=$HOME/.local/bin:$PATH
    #     - stack test codeworld-compiler
    - stage: Test
      name: "Error Sanitizer"
      script:
        - export PATH=$HOME/.local/bin:$PATH
        - stack test codeworld-error-sanitizer
    - stage: Test
      name: "Game API"
      script:
        - export PATH=$HOME/.local/bin:$PATH
        - stack test codeworld-game-api
    - stage: Test
      name: "Game Server"
      script:
        - export PATH=$HOME/.local/bin:$PATH
        - stack test codeworld-game-server
    - stage: Test
      name: "Prediction"
      script:
        - export PATH=$HOME/.local/bin:$PATH
        - stack test codeworld-prediction
    - stage: Test
      name: "Server"
      script:
        - export PATH=$HOME/.local/bin:$PATH
        - stack test codeworld-server
>>>>>>> 745c906a
<|MERGE_RESOLUTION|>--- conflicted
+++ resolved
@@ -16,21 +16,6 @@
   directories:
   - $HOME/.local/bin
   - $HOME/.stack
-<<<<<<< HEAD
-  - $HOME/.ghcjs
-  - $HOME/.ghc
-  - $HOME/.cabal
-  - $HOME/ghcjs/
-  - $HOME/codeworld-account/.stack-work
-  - $HOME/codeworld-api/.stack-work
-  - $HOME/codeworld-auth/.stack-work
-  - $HOME/codeworld-compiler/.stack-work
-  - $HOME/codeworld-error-sanitizer/.stack-work
-  - $HOME/codeworld-game-api/.stack-work
-  - $HOME/codeworld-game-server/.stack-work
-  - $HOME/codeworld-prediction/.stack-work
-  - $HOME/codeworld-server/.stack-work
-=======
   - $TRAVIS_BUILD_DIR/.stack-work
   - $TRAVIS_BUILD_DIR/codeworld-account/.stack-work
   - $TRAVIS_BUILD_DIR/codeworld-api/.stack-work
@@ -41,7 +26,9 @@
   - $TRAVIS_BUILD_DIR/codeworld-game-server/.stack-work
   - $TRAVIS_BUILD_DIR/codeworld-prediction/.stack-work
   - $TRAVIS_BUILD_DIR/codeworld-server/.stack-work
->>>>>>> 745c906a
+  - $HOME/.ghcjs
+  - $HOME/.ghc
+  - $HOME/.cabal
 
 addons:
   apt:
@@ -50,69 +37,6 @@
 
 jobs:
   include:
-<<<<<<< HEAD
-  - name: "root (no tests)"
-    env: MODULE=. TEST=false
-  - name: "account"
-    env: MODULE=codeworld-account TEST=true
-  - name: "api"
-    env: MODULE=codeworld-api TEST=true
-  - name: "auth"
-    env: MODULE=codeworld-auth TEST=true
-  - name: "compiler (no tests)"
-    env: MODULE=codeworld-compiler TEST=false
-  - name: "error-sanitizer"
-    env: MODULE=codeworld-error-sanitizer TEST=true
-  - name: "game-api"
-    env: MODULE=codeworld-game-api TEST=true
-  - name: "game-server"
-    env: MODULE=codeworld-game-server TEST=true
-  - name: "prediction"
-    env: MODULE=codeworld-prediction TEST=true
-  - name: "server"
-    env: MODULE=codeworld-server TEST=true
-
-before_install:
-  - mkdir -p ~/.local/bin
-  - export PATH=$HOME/.local/bin:$PATH
-  - travis_retry curl -L https://get.haskellstack.org/stable/linux-x86_64.tar.gz | tar xz --wildcards --strip-components=1 -C ~/.local/bin '*/stack'
-  - sudo add-apt-repository -y ppa:hvr/ghc
-  - sudo apt-get update
-  - sudo apt-get install -y cabal-install-2.4 ghc-8.6.2
-  - ls /opt/ghc/8.6.2/bin/
-  - sudo ln -s /opt/cabal/bin/cabal /usr/bin/cabal
-  - sudo ln -s /opt/ghc/8.6.2/bin/ghc /usr/bin/ghc
-  - sudo ln -s /opt/ghc/8.6.2/bin/ghc-pkg /usr/bin/ghc-pkg
-  - sudo ln -s /opt/ghc/8.6.2/bin/haddock /usr/bin/haddock
-  - sudo ln -s /opt/ghc/8.6.2/bin/ghci /usr/bin/ghci
-  - sudo ln -s /opt/ghc/8.6.2/bin/hpc /usr/bin/hpc
-  - sudo ln -s /opt/ghc/8.6.2/bin/runghc /usr/bin/runghc
-  - sudo ln -s /opt/ghc/8.6.2/bin/hsc2hs /usr/bin/hsc2hs
-  - echo $PATH
-  - cabal --version
-  - ghc --version
-  - stack install --resolver lts-14.11 happy-1.19.9 alex
-  - git submodule update --init --recursive
-  - cd ghcjs
-  - git submodule update --init --recursive
-  - ./utils/makePackages.sh
-  - cabal new-update
-  - cabal new-configure
-  - cabal new-build
-  - sudo ln -s $HOME/ghcjs/utils/dist-newstyle-wrapper.sh /usr/bin/ghcjs
-  - sudo ln -s $HOME/ghcjs/utils/dist-newstyle-wrapper.sh /usr/bin/ghcjs-pkg
-  - sudo ln -s $HOME/ghcjs/utils/dist-newstyle-wrapper.sh /usr/bin/haddock-ghcjs
-  - sudo ln -s $HOME/ghcjs/utils/dist-newstyle-wrapper.sh /usr/bin/hsc2hs-ghcjs
-  - sudo ln -s $HOME/ghcjs/utils/dist-newstyle-wrapper.sh /usr/bin/ghcjs-boot
-
-script:
-  - ghcjs --version
-  - ghcjs-boot --version
-  # - ghcjs-boot
-  - cd ../$MODULE
-  # - stack --resolver lts-14.11 build --fast
-  # - if [ $TEST == "true" ]; then stack test --fast; fi
-=======
     - stage: Install Stack
       script:
         - export DIR=~/.local/bin
@@ -270,4 +194,23 @@
       script:
         - export PATH=$HOME/.local/bin:$PATH
         - stack test codeworld-server
->>>>>>> 745c906a
+
+#         - cd ghcjs
+#   - git submodule update --init --recursive
+#   - ./utils/makePackages.sh
+#   - cabal new-update
+#   - cabal new-configure
+#   - cabal new-build
+#   - sudo ln -s $HOME/ghcjs/utils/dist-newstyle-wrapper.sh /usr/bin/ghcjs
+#   - sudo ln -s $HOME/ghcjs/utils/dist-newstyle-wrapper.sh /usr/bin/ghcjs-pkg
+#   - sudo ln -s $HOME/ghcjs/utils/dist-newstyle-wrapper.sh /usr/bin/haddock-ghcjs
+#   - sudo ln -s $HOME/ghcjs/utils/dist-newstyle-wrapper.sh /usr/bin/hsc2hs-ghcjs
+#   - sudo ln -s $HOME/ghcjs/utils/dist-newstyle-wrapper.sh /usr/bin/ghcjs-boot
+
+# script:
+#   - ghcjs --version
+#   - ghcjs-boot --version
+#   # - ghcjs-boot
+#   - cd ../$MODULE
+#   # - stack --resolver lts-14.11 build --fast
+#   # - if [ $TEST == "true" ]; then stack test --fast; fi