--- conflicted
+++ resolved
@@ -3,7 +3,6 @@
 
 module Main where
 
-<<<<<<< HEAD
 import Model
 
 import Control.Monad
@@ -13,10 +12,7 @@
 import qualified Data.ByteString as B
 import qualified Data.Text.Encoding as T
 import Util
-=======
-import Control.Monad
 import Data.List
->>>>>>> 74a83dc9
 import System.Directory
 import System.FilePath
 import Util
@@ -140,32 +136,18 @@
 
 main :: IO ()
 main = do
-<<<<<<< HEAD
     putStrLn "Running migration of codeworld-server."
     isMetaDone <- isMetadataMigrated
     isStructureDone <- isProjectsStructureCorrect
     case (isMetaDone, isStructureDone) of
         (True, True) -> do
-            putStrLn "All migrations already done"
+            putStrLn "All migration already done"
         (False, True) -> do
-            putStrLn "Metadata migrations already done."
+            putStrLn "Metadata migration already done."
             migrateStructure
         (True, False) -> do
-            putStrLn "Structure migrations already done."
+            putStrLn "Structure migration already done."
             migrateMetadata
         (False, False) -> do
             migrateStructure
-            migrateMetadata
-=======
-    putStrLn "Running migration of codeworld-server project structure."
-    alreadyDone <- (&&)
-      <$> isProjectStructureCorrect (projectRootDir (BuildMode "codeworld"))
-      <*> isProjectStructureCorrect (projectRootDir (BuildMode "haskell"))
-    if alreadyDone then putStrLn "Migration already done."
-        else do
-            error "Migration should be done"
-            migrateMode (BuildMode "haskell")
-            migrateMode (BuildMode "codeworld")
-            migrateMode (BuildMode "blocklyXML")
-            putStrLn "Successfully migrated."
->>>>>>> 74a83dc9
+            migrateMetadata