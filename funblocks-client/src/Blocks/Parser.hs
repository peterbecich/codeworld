--- conflicted
+++ resolved
@@ -161,15 +161,10 @@
 blockCombine block = do
   let c = getItemCount block
   vals <- mapM (\t -> valueToExpr block t) ["PIC" ++ show i | i <- [0..c-1]]
-<<<<<<< HEAD
   return $ case vals of
-            [] -> CallFuncInfix "&" Comment Comment
-            [x] -> CallFuncInfix "&" x Comment
+            [] -> CallFuncInfix "&" (CallFunc "blank" []) (CallFunc "blank" [])
+            [x] -> CallFuncInfix "&" x (CallFunc "blank" [])
             _ -> foldr1 (CallFuncInfix "&") vals
-=======
-  return $ if null vals then CallFunc "blank" [] else foldr1 (CallFuncInfix "&") vals
->>>>>>> f2aa5dee
-
 
 -- TEXT --------------------------------------------------
 
@@ -189,14 +184,10 @@
 blockConcat block = do
   let c = getItemCount block
   vals <- mapM (\t -> valueToExpr block t) ["STR" ++ show i | i <- [0..c-1]]
-<<<<<<< HEAD
   return $ case vals of
-            [] -> CallFuncInfix "<>" Comment Comment
-            [x] -> CallFuncInfix "<>" x Comment
+            [] -> CallFuncInfix "<>" (LiteralS "") (LiteralS "")
+            [x] -> CallFuncInfix "<>" x (LiteralS "")
             _ -> foldr1 (CallFuncInfix "<>") vals
-=======
-  return $ if null vals then LiteralS "" else foldr1 (CallFuncInfix "<>") vals
->>>>>>> f2aa5dee
 
 -- LOGIC ------------------------------------------
 
