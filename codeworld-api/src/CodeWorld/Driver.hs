--- conflicted
+++ resolved
@@ -532,7 +532,6 @@
 foreign import javascript unsafe "stopDebugMode()"
     js_stopDebugMode :: IO ()
 
-<<<<<<< HEAD
 -----------------------------------------------------------------------------------
 -- GHCJS Drawing
 
@@ -600,10 +599,9 @@
         withDS ctx ds $ Canvas.rect (-255) (-50) 450 100 ctx
         isPointInPath ctx
     }
-=======
+
 foreign import javascript unsafe "showCanvas()"
     js_showCanvas :: IO ()
->>>>>>> 20b403cd
 
 followPath :: Canvas.Context -> [Point] -> Bool -> Bool -> IO ()
 followPath ctx [] closed _ = return ()
@@ -718,30 +716,7 @@
     setAttribute target ("width" :: JSString) (show (round cx))
     setAttribute target ("height" :: JSString) (show (round cy))
 
-display :: Drawing -> IO ()
-display pic = do
-    js_showCanvas
-    Just window <- currentWindow
-    Just doc <- currentDocument
-    Just canvas <- getElementById doc ("screen" :: JSString)
-    on window resize $ liftIO (draw canvas)
-    draw canvas
-  where
-    draw canvas = do
-        setCanvasSize canvas canvas
-        rect <- getBoundingClientRect canvas
-        ctx <- setupScreenContext canvas rect
-        drawFrame ctx pic
-        Canvas.restore ctx
-
-<<<<<<< HEAD
-drawingOf pic = runStatic pic `catch` reportError
-=======
-drawingOf pic = do
-    display pic
-    inspect pic
->>>>>>> 20b403cd
-
+drawingOf pic = runStatic pic
 
 --------------------------------------------------------------------------------
 -- Stand-alone implementation of drawing
@@ -917,11 +892,8 @@
         setupScreenContext rect
         drawDrawing initialDS drawing
 
-<<<<<<< HEAD
-drawingOf pic = display (pictureToDrawing pic) `catch` reportError
-=======
-drawingOf pic = display pic
->>>>>>> 20b403cd
+drawingOf pic = display (pictureToDrawing pic)
+
 #endif
 
 
@@ -1395,19 +1367,19 @@
 
 runStatic :: Picture -> IO ()
 runStatic pic = do
+    js_showCanvas
+
     Just window <- currentWindow
     Just doc <- currentDocument
     Just canvas <- getElementById doc ("screen" :: JSString)
-    screen <- js_getCodeWorldContext (canvasFromElement canvas)
     offscreenCanvas <- Canvas.create 500 500
 
     setCanvasSize canvas canvas
     setCanvasSize (elementFromCanvas offscreenCanvas) canvas
-    on window resize $ do
-        liftIO $ setCanvasSize canvas canvas
-        liftIO $ setCanvasSize (elementFromCanvas offscreenCanvas) canvas
 
     currentState <- newMVar $ StateNormal pic
+
+    screen <- js_getCodeWorldContext (canvasFromElement canvas)
 
     let draw (StateNormal p) = pictureToDrawing p
         draw (StateHighlightStatic n p) = highlightShape n $ pictureToDrawing p
@@ -1440,9 +1412,14 @@
                     putMVar currentState . StateHighlightStatic n . getStaticPic
             drawToScreen
 
+    on window resize $ liftIO $ do
+        setCanvasSize canvas canvas
+        setCanvasSize (elementFromCanvas offscreenCanvas) canvas
+        drawToScreen
+
+    inspect (getStaticPic <$> readMVar currentState) handlePause handleHighlight
+    
     drawToScreen
-
-    inspect (getStaticPic <$> readMVar currentState) handlePause handleHighlight
 
 data StateWrapper s = StateRunning s | StatePaused s | StateHighlight NodeId s
 data EventWrapper = NormalEvent Event | PauseEvent Bool | HighlightEvent NodeId
